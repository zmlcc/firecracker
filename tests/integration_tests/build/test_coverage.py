# Copyright 2018 Amazon.com, Inc. or its affiliates. All Rights Reserved.
# SPDX-License-Identifier: Apache-2.0
"""Tests pertaining to line/branch test coverage for the Firecracker code base.

# TODO

- Put the coverage in `s3://spec.firecracker` and update it automatically.
  target should be put in `s3://spec.firecracker` and automatically updated.
"""


import os
import re

from subprocess import run

import pytest

import host_tools.cargo_build as host  # pylint: disable=import-error

<<<<<<< HEAD
COVERAGE_TARGET_PCT = 83.2
=======

COVERAGE_TARGET_PCT = 82.3
>>>>>>> 1d2eddcb
COVERAGE_MAX_DELTA = 0.01

CARGO_KCOV_REL_PATH = os.path.join(host.CARGO_BUILD_REL_PATH, 'kcov')

KCOV_COVERAGE_FILE = 'index.js'
"""kcov will aggregate coverage data in this file."""

KCOV_COVERAGE_REGEX = r'"covered":"(\d+\.\d)"'
"""Regex for extracting coverage data from a kcov output file."""


@pytest.mark.timeout(400)
def test_coverage(test_session_root_path, test_session_tmp_path):
    """Test line coverage with kcov.

    The result is extracted from the $KCOV_COVERAGE_FILE file created by kcov
    after a coverage run.
    """
    exclude_pattern = (
        '${CARGO_HOME:-$HOME/.cargo/},'
        'build/,'
        'tests/,'
        'usr/lib/gcc,'
        'lib/x86_64-linux-gnu/,'
        'pnet,'
        # The following files/directories are auto-generated
        'bootparam.rs,'
        'elf.rs,'
        'mpspec.rs,'
        'msr_index.rs,'
        '_gen'
    )
    exclude_region = '\'mod tests {\''

    cmd = (
        'CARGO_TARGET_DIR={} cargo kcov --all '
        '--output {} -- '
        '--exclude-pattern={} '
        '--exclude-region={} --verify'
    ).format(
        os.path.join(test_session_root_path, CARGO_KCOV_REL_PATH),
        test_session_tmp_path,
        exclude_pattern,
        exclude_region
    )
    # By default, `cargo kcov` passes `--exclude-pattern=$CARGO_HOME --verify`
    # to kcov. To pass others arguments, we need to include the defaults.
    run(cmd, shell=True, check=True)

    coverage_file = os.path.join(test_session_tmp_path, KCOV_COVERAGE_FILE)
    with open(coverage_file) as cov_output:
        coverage = float(re.findall(KCOV_COVERAGE_REGEX, cov_output.read())[0])
    print("Coverage is: " + str(coverage))

    coverage_low_msg = (
        'Current code coverage is below the target of {}%'
        .format(COVERAGE_TARGET_PCT)
    )

    assert coverage >= COVERAGE_TARGET_PCT, coverage_low_msg

    coverage_high_msg = (
        'Please update the value of COVERAGE_TARGET_PCT '
        'in test_coverage.py such that current_coverage - '
        'COVERAGE_TARGET_PCT <= {}'.format(COVERAGE_MAX_DELTA)
    )

    assert coverage - COVERAGE_TARGET_PCT <= COVERAGE_MAX_DELTA,\
        coverage_high_msg<|MERGE_RESOLUTION|>--- conflicted
+++ resolved
@@ -18,12 +18,8 @@
 
 import host_tools.cargo_build as host  # pylint: disable=import-error
 
-<<<<<<< HEAD
-COVERAGE_TARGET_PCT = 83.2
-=======
 
 COVERAGE_TARGET_PCT = 82.3
->>>>>>> 1d2eddcb
 COVERAGE_MAX_DELTA = 0.01
 
 CARGO_KCOV_REL_PATH = os.path.join(host.CARGO_BUILD_REL_PATH, 'kcov')
